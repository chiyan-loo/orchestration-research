--- conflicted
+++ resolved
@@ -10,13 +10,8 @@
   },
   {
    "cell_type": "code",
-<<<<<<< HEAD
    "execution_count": null,
    "id": "5b3c07e8",
-=======
-   "execution_count": 2,
-   "id": "063013fe",
->>>>>>> 8ba64042
    "metadata": {},
    "outputs": [],
    "source": [
@@ -40,122 +35,32 @@
   },
   {
    "cell_type": "code",
-<<<<<<< HEAD
    "execution_count": null,
    "id": "1ec2b0e2",
-=======
-   "execution_count": 22,
-   "id": "30ce8f9f",
->>>>>>> 8ba64042
-   "metadata": {},
-   "outputs": [
-    {
-     "name": "stdout",
-     "output_type": "stream",
-     "text": [
-      "Vector store will be saved to: /mnt/d/datasets/wiki_dump2018_nq_open/chroma_db\n"
-     ]
-    }
-   ],
+   "metadata": {},
+   "outputs": [],
    "source": [
     "# Configuration\n",
     "DATASET_NAME = \"florin-hf/wiki_dump2018_nq_open\"\n",
-<<<<<<< HEAD
     "PERSIST_DIR = \"./chroma_db\"\n",
     "MAX_SAMPLES = None  # Set to None for full dataset\n",
-=======
-    "CACHE_DIR = \"/mnt/d/datasets/wiki_dump2018_nq_open\"\n",
-    "PERSIST_DIR = \"/mnt/d/datasets/wiki_dump2018_nq_open/chroma_db\"\n",
-    "MAX_SAMPLES = None  # Set to a number like 10000 for testing, None for full dataset\n",
->>>>>>> 8ba64042
     "TEXT_COLUMN = \"text\"\n",
     "BATCH_SIZE = 100  # Process documents in batches\n",
     "CHUNK_BATCH_SIZE = 50  # Add chunks to vector store in smaller batches\n",
     "\n",
-<<<<<<< HEAD
     "Path(PERSIST_DIR).mkdir(parents=True, exist_ok=True)\n",
     "print(f\"📁 Vector store will be saved to: {os.path.abspath(PERSIST_DIR)}\")"
-=======
-    "# Initialize embeddings\n",
-    "embeddings = HuggingFaceEmbeddings(\n",
-    "    model_name=\"sentence-transformers/all-MiniLM-L6-v2\",\n",
-    "    model_kwargs={'device': 'cpu'}\n",
-    ")\n",
-    "\n",
-    "# Create persist directory\n",
-    "Path(PERSIST_DIR).mkdir(parents=True, exist_ok=True)\n",
-    "\n",
-    "print(f\"Vector store will be saved to: {os.path.abspath(PERSIST_DIR)}\")"
->>>>>>> 8ba64042
    ]
   },
   {
    "cell_type": "code",
    "execution_count": null,
    "id": "f1f996d1",
-   "metadata": {},
-   "outputs": [
-    {
-     "data": {
-      "application/vnd.jupyter.widget-view+json": {
-       "model_id": "4ae255882571458c8086d68e60cbb8d0",
-       "version_major": 2,
-       "version_minor": 0
-      },
-      "text/plain": [
-       "Resolving data files:   0%|          | 0/28 [00:00<?, ?it/s]"
-      ]
-     },
-     "metadata": {},
-     "output_type": "display_data"
-    },
-    {
-     "data": {
-      "application/vnd.jupyter.widget-view+json": {
-       "model_id": "dc81450bc6f04136b629127fbfe0c7f5",
-       "version_major": 2,
-       "version_minor": 0
-      },
-      "text/plain": [
-       "Resolving data files:   0%|          | 0/28 [00:00<?, ?it/s]"
-      ]
-     },
-     "metadata": {},
-     "output_type": "display_data"
-    },
-    {
-     "data": {
-      "application/vnd.jupyter.widget-view+json": {
-       "model_id": "3a15c37410844c6cbf656cd3369a9d62",
-       "version_major": 2,
-       "version_minor": 0
-      },
-      "text/plain": [
-       "Loading dataset shards:   0%|          | 0/27 [00:00<?, ?it/s]"
-      ]
-     },
-     "metadata": {},
-     "output_type": "display_data"
-    }
-   ],
-   "source": [
-    "dataset = load_dataset(\n",
-    "    DATASET_NAME, \n",
-    "    split=f\"train\",\n",
-    "    cache_dir=CACHE_DIR\n",
-    ")"
-   ]
-  },
-  {
-   "cell_type": "code",
-   "execution_count": null,
-   "id": "741e7705",
    "metadata": {},
    "outputs": [],
    "source": [
     "# Load dataset with streaming for memory efficiency\n",
     "if MAX_SAMPLES:\n",
-<<<<<<< HEAD
     "    dataset = load_dataset(DATASET_NAME, split=f\"train[:{MAX_SAMPLES}]\", streaming=False)\n",
     "    total_samples = MAX_SAMPLES\n",
     "    print(f\"Loaded {len(dataset)} samples (limited for testing)\")\n",
@@ -164,9 +69,6 @@
     "    dataset = load_dataset(DATASET_NAME, split=\"train\", streaming=True)\n",
     "    total_samples = None\n",
     "    print(\"Using streaming dataset for memory efficiency\")"
-=======
-    "    dataset = dataset.select(range(MAX_SAMPLES))"
->>>>>>> 8ba64042
    ]
   },
   {
@@ -179,23 +81,10 @@
   },
   {
    "cell_type": "code",
-<<<<<<< HEAD
    "execution_count": null,
    "id": "0698ff48",
-=======
-   "execution_count": 14,
-   "id": "3b4d73c0",
->>>>>>> 8ba64042
-   "metadata": {},
-   "outputs": [
-    {
-     "name": "stdout",
-     "output_type": "stream",
-     "text": [
-      "Created 1000 documents\n"
-     ]
-    }
-   ],
+   "metadata": {},
+   "outputs": [],
    "source": [
     "# Initialize embeddings\n",
     "embeddings = HuggingFaceEmbeddings(\n",
@@ -220,23 +109,10 @@
   },
   {
    "cell_type": "code",
-<<<<<<< HEAD
    "execution_count": null,
    "id": "67b68b63",
-=======
-   "execution_count": 15,
-   "id": "bcd5160e",
->>>>>>> 8ba64042
-   "metadata": {},
-   "outputs": [
-    {
-     "name": "stdout",
-     "output_type": "stream",
-     "text": [
-      "Created 1000 chunks\n"
-     ]
-    }
-   ],
+   "metadata": {},
+   "outputs": [],
    "source": [
     "# Process dataset in memory-efficient batches\n",
     "def process_batch(batch_items, start_idx):\n",
@@ -266,33 +142,10 @@
   },
   {
    "cell_type": "code",
-<<<<<<< HEAD
    "execution_count": null,
    "id": "9d562902",
-=======
-   "execution_count": 19,
-   "id": "4058f02d",
->>>>>>> 8ba64042
-   "metadata": {},
-   "outputs": [
-    {
-     "name": "stdout",
-     "output_type": "stream",
-     "text": [
-      "Adding chunks to vector store...\n",
-      "Added 1000/1000 chunks...\n",
-      "Vector store persisted to: /mnt/d/datasets/wiki_dump2018_nq_open/chroma_db\n"
-     ]
-    },
-    {
-     "name": "stderr",
-     "output_type": "stream",
-     "text": [
-      "/tmp/ipykernel_3926/761089995.py:19: LangChainDeprecationWarning: Since Chroma 0.4.x the manual persistence method is no longer supported as docs are automatically persisted.\n",
-      "  vectorstore.persist()\n"
-     ]
-    }
-   ],
+   "metadata": {},
+   "outputs": [],
    "source": [
     "# Main processing loop with batch processing\n",
     "processed_docs = 0\n",
@@ -339,8 +192,8 @@
     "# Persist the vector store\n",
     "vectorstore.persist()\n",
     "print(f\"Vector store persisted to: {PERSIST_DIR}\")\n",
-    "print(f\"Total documents processed: {processed_docs}\")\n",
-    "print(f\"Total chunks created: {total_chunks}\")"
+    "print(f\"📊 Total documents processed: {processed_docs}\")\n",
+    "print(f\"📊 Total chunks created: {total_chunks}\")"
    ]
   },
   {
@@ -353,33 +206,12 @@
   },
   {
    "cell_type": "code",
-<<<<<<< HEAD
    "execution_count": null,
    "id": "3c569aa5",
-=======
-   "execution_count": 1,
-   "id": "15a1d954",
->>>>>>> 8ba64042
-   "metadata": {},
-   "outputs": [
-    {
-     "ename": "NameError",
-     "evalue": "name 'vectorstore' is not defined",
-     "output_type": "error",
-     "traceback": [
-      "\u001b[31m---------------------------------------------------------------------------\u001b[39m",
-      "\u001b[31mNameError\u001b[39m                                 Traceback (most recent call last)",
-      "\u001b[36mCell\u001b[39m\u001b[36m \u001b[39m\u001b[32mIn[1]\u001b[39m\u001b[32m, line 2\u001b[39m\n\u001b[32m      1\u001b[39m test_query = \u001b[33m\"\u001b[39m\u001b[33mWho invented the light bulb?\u001b[39m\u001b[33m\"\u001b[39m\n\u001b[32m----> \u001b[39m\u001b[32m2\u001b[39m results = \u001b[43mvectorstore\u001b[49m.similarity_search(test_query, k=\u001b[32m3\u001b[39m)\n\u001b[32m      4\u001b[39m \u001b[38;5;28mprint\u001b[39m(\u001b[33mf\u001b[39m\u001b[33m\"\u001b[39m\u001b[33mFound \u001b[39m\u001b[38;5;132;01m{\u001b[39;00m\u001b[38;5;28mlen\u001b[39m(results)\u001b[38;5;132;01m}\u001b[39;00m\u001b[33m results:\u001b[39m\u001b[33m\"\u001b[39m)\n\u001b[32m      6\u001b[39m \u001b[38;5;28;01mfor\u001b[39;00m i, doc \u001b[38;5;129;01min\u001b[39;00m \u001b[38;5;28menumerate\u001b[39m(results):\n",
-      "\u001b[31mNameError\u001b[39m: name 'vectorstore' is not defined"
-     ]
-    }
-   ],
-   "source": [
-<<<<<<< HEAD
+   "metadata": {},
+   "outputs": [],
+   "source": [
     "test_query = \"George Washington\"\n",
-=======
-    "test_query = \"Who invented the light bulb?\"\n",
->>>>>>> 8ba64042
     "results = vectorstore.similarity_search(test_query, k=3)\n",
     "\n",
     "print(f\"Found {len(results)} results:\")\n",
@@ -393,11 +225,7 @@
  ],
  "metadata": {
   "kernelspec": {
-<<<<<<< HEAD
    "display_name": "Python 3",
-=======
-   "display_name": ".venv (3.12.3)",
->>>>>>> 8ba64042
    "language": "python",
    "name": "python3"
   },
@@ -411,11 +239,7 @@
    "name": "python",
    "nbconvert_exporter": "python",
    "pygments_lexer": "ipython3",
-<<<<<<< HEAD
    "version": "3.8.0"
-=======
-   "version": "3.12.3"
->>>>>>> 8ba64042
   }
  },
  "nbformat": 4,
